--- conflicted
+++ resolved
@@ -38,17 +38,10 @@
         self.assertListEqual(self.phi.assignment([0]), [['x1_0', 'x2_0', 'x3_0']])
         self.assertListEqual(self.phi.assignment([4, 5, 6]), [['x1_1', 'x2_0', 'x3_0'],
                                                               ['x1_1', 'x2_0', 'x3_1'],
-<<<<<<< HEAD
-                                                              ['x1_0', 'x2_1', 'x3_1']])
-        self.assertListEqual(self.phi.assignment(np.array([4, 5, 6])), [['x1_0', 'x2_0', 'x3_1'],
-                                                                        ['x1_1', 'x2_0', 'x3_1'],
-                                                                        ['x1_0', 'x2_1', 'x3_1']])
-=======
                                                               ['x1_1', 'x2_1', 'x3_0']])
         self.assertListEqual(self.phi1.assignment(np.array([4, 5, 6])), [['x1_0', 'x2_2', 'x3_0'],
                                                                         ['x1_0', 'x2_2', 'x3_1'],
                                                                         ['x1_1', 'x2_0', 'x3_0']])
->>>>>>> 2c9f942b
 
     def test_assignment_indexerror(self):
         self.assertRaises(IndexError, self.phi.assignment, [10])
